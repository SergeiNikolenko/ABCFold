--- conflicted
+++ resolved
@@ -2,15 +2,9 @@
 from abcfold.processoutput.utils import CifFile, NpyFile, NpzFile
 
 
-<<<<<<< HEAD
-def test_process_boltz_output(test_data):
-    name = "6BJ9"
-    chai_output = ChaiOutput(test_data.test_chai1_6BJ9_, name)
-=======
 def test_process_chai_output(test_data):
     name = "test"
     chai_output = ChaiOutput(test_data.test_chai1_test_, name)
->>>>>>> 8213aae8
 
     assert str(chai_output.output_dir) == str(test_data.test_chai1_6BJ9_)
 

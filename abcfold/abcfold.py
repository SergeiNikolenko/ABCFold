import configparser
import json
import os
import shutil
import socketserver
import sys
import tempfile
import webbrowser
from pathlib import Path

<<<<<<< HEAD
from abcfold.alphafold3.run_alphafold3 import run_alphafold3
=======
from abcfold.abc_script_utils import (check_input_json, make_dir,
                                      make_dummy_af3_db, setup_logger)
from abcfold.add_mmseqs_msa import add_msa_to_json
>>>>>>> 44f13d92
from abcfold.argparse_utils import (alphafold_argparse_util,
                                    boltz_argparse_util, chai_argparse_util,
                                    custom_template_argpase_util,
                                    main_argpase_util, mmseqs2_argparse_util,
                                    prediction_argparse_util,
                                    raise_argument_errors,
                                    visuals_argparse_util)
from abcfold.html.html_utils import (PORT, NoCacheHTTPRequestHandler,
                                     get_all_cif_files, get_model_data,
                                     get_model_sequence_data,
                                     output_open_html_script, plots,
                                     render_template)
from abcfold.output.alphafold3 import AlphafoldOutput
from abcfold.output.boltz import BoltzOutput
from abcfold.output.chai import ChaiOutput
from abcfold.output.utils import (get_gap_indicies, insert_none_by_minus_one,
                                  make_dummy_m8_file)
from abcfold.scripts.abc_script_utils import (check_input_json, make_dir,
                                              setup_logger)
from abcfold.scripts.add_mmseqs_msa import add_msa_to_json

logger = setup_logger()

HTML_DIR = Path(__file__).parent / "html"
HTML_TEMPLATE = HTML_DIR.joinpath("abcfold.html.jinja2")
PLOTS_DIR = ".plots"


def run(args, config, defaults, config_file):
    """Run ABCFold

    Args:
        args (argparse.Namespace): Arguments from the command line
        config (configparser.SafeConfigParser): Config parser object
        defaults (dict): Default values from the config file
        config_file (Path): Path to the config file


    Raises:
        SystemExit: If the database directory or model parameters directory is not found


    """
    outputs = []

    args.output_dir = Path(args.output_dir)

    if args.mmseqs2:
        logger.info("MMSeqs2 Selected, all other MSAs will be ignored")

    make_dir(args.output_dir, overwrite=args.override)
    make_dir(args.output_dir.joinpath(PLOTS_DIR))

    updated_config = False
    if args.model_params is not None and args.model_params != defaults["model_params"]:
        config.set("Databases", "model_params", args.model_params)
        updated_config = True
    if args.database_dir is not None and args.database_dir != defaults["database_dir"]:
        config.set("Databases", "database_dir", args.database_dir)
        updated_config = True
    if updated_config:
        with open(config_file, "w") as f:
            config.write(f)

    args = raise_argument_errors(args)
    # Ensure that the input json file is valid
    args.input_json = check_input_json(
        args.input_json,
        output_dir=args.output_dir,
        use_af3_templates=args.use_af3_template_search,
    )

    with open(args.input_json, "r") as f:
        input_params = json.load(f)

    name = input_params.get("name")
    if name is None:
        logger.error("Input JSON must contain a 'name' field")
        sys.exit(1)

    if args.alphafold3:
        from abcfold.alphafold3.check_install import check_af3_install

        check_af3_install(interactive=False)

    if args.boltz1:
        from abcfold.boltz1.check_install import check_boltz1

        check_boltz1()

    if args.chai1:
        from abcfold.chai1.check_install import check_chai1

        check_chai1()

    with tempfile.TemporaryDirectory() as temp_dir_str:
        temp_dir = Path(temp_dir_str)
        if args.mmseqs2:
            if not args.output_json:
                input_json = Path(args.input_json)
                run_json = temp_dir.joinpath(
                    input_json.name.replace(".json", "_mmseqs.json")
                )
            else:
                run_json = Path(args.output_json)

            input_params = add_msa_to_json(
                input_json=input_json,
                templates=args.templates,
                num_templates=args.num_templates,
                chai_template_output=temp_dir.joinpath("all_chains.m8"),
                custom_template=args.custom_template,
                custom_template_chain=args.custom_template_chain,
                target_id=args.target_id,
                input_params=input_params,
                output_json=run_json,
                to_file=True,
            )

        else:
            run_json = Path(args.input_json)

        if args.alphafold3:
            af3_database = args.database_dir
            if args.mmseqs2 or (
                any(
                    seq["protein"]["unpairedMsa"] is not None or
                    seq["protein"]["unpairedMsaPath"] is not None for seq in
                    input_params["sequences"])
                    ):
                af3_database = make_dummy_af3_db(temp_dir)

            run_alphafold3(
                input_json=run_json,
                output_dir=args.output_dir,
                model_params=args.model_params,
                database_dir=af3_database,
                number_of_models=args.number_of_models,
                num_recycles=args.num_recycles,
            )

            # Need to find the name of the af3_dir
            af3_out_dir = list(
                [
                    file
                    for file in args.output_dir.iterdir()
                    if not file.suffix == ".json"
                ]
            )[0]
            ao = AlphafoldOutput(af3_out_dir, input_params, name)
            outputs.append(ao)
            run_json = ao.input_json

        if args.boltz1:
            from abcfold.boltz1.run_boltz import run_boltz

            run_boltz(
                input_json=run_json,
                output_dir=args.output_dir,
                save_input=args.save_input,
                number_of_models=args.number_of_models,
                num_recycles=args.num_recycles,
            )
            bolt_out_dir = list(args.output_dir.glob("boltz_results*"))[0]
            bo = BoltzOutput(bolt_out_dir, input_params, name)
            outputs.append(bo)

        if args.chai1:
            from abcfold.chai1.run_chai1 import run_chai

            template_hits_path = None
            if args.templates and args.mmseqs2:
                template_hits_path = temp_dir.joinpath("all_chain.m8")

            template_hits_path = make_dummy_m8_file(run_json, temp_dir)

            chai_output_dir = args.output_dir.joinpath("chai1")
            run_chai(
                input_json=run_json,
                output_dir=chai_output_dir,
                save_input=args.save_input,
                number_of_models=args.number_of_models,
                num_recycles=args.num_recycles,
                template_hits_path=template_hits_path,
            )

            co = ChaiOutput(chai_output_dir, input_params, name)
            outputs.append(co)

        if args.no_visuals:
            logger.info("Visuals disabled")
            return

        plot_dict = plots(outputs, args.output_dir.joinpath(PLOTS_DIR))

        # Compile data to make output page
        programs_run = []
        cif_models = [
            cif_file
            for cif_list in get_all_cif_files(outputs).values()
            for cif_file in cif_list
        ]
        indicies = get_gap_indicies(*cif_models)
        index_counter = 0

        alphafold_models = {"models": []}

        if args.alphafold3:
            programs_run.append("AlphaFold3")
            for seed in ao.output.keys():
                for idx in ao.output[seed].keys():
                    model = ao.output[seed][idx]["cif"]
                    model.check_clashes()
                    plddt = model.residue_plddts

                    plddt = insert_none_by_minus_one(indicies[index_counter], plddt)
                    index_counter += 1
                    model_data = get_model_data(
                        model, plot_dict, "AlphaFold3", plddt, args.output_dir
                    )
                    alphafold_models["models"].append(model_data)

        boltz_models = {"models": []}
        if args.boltz1:
            programs_run.append("Boltz-1")
            for idx in bo.output.keys():
                model = bo.output[idx]["cif"]
                model.check_clashes()
                plddt = model.residue_plddts
                plddt = insert_none_by_minus_one(indicies[index_counter], plddt)
                index_counter += 1
                model_data = get_model_data(
                    model, plot_dict, "Boltz-1", plddt, args.output_dir
                )
                boltz_models["models"].append(model_data)

        chai_models = {"models": []}
        if args.chai1:
            programs_run.append("Chai-1")
            for idx in co.output.keys():
                if idx >= 0:
                    model = co.output[idx]["cif"]
                    model.check_clashes()
                    plddt = model.residue_plddts
                    plddt = insert_none_by_minus_one(indicies[index_counter], plddt)
                    index_counter += 1
                    model_data = get_model_data(
                        model, plot_dict, "Chai-1", plddt, args.output_dir
                    )
                    chai_models["models"].append(model_data)

        combined_models = (
            alphafold_models["models"] + boltz_models["models"] + chai_models["models"]
        )

        sequence_data = get_model_sequence_data(cif_models)
        sequence = ""
        for key in sequence_data.keys():
            sequence += sequence_data[key]
        chain_data = {}
        ref = 0
        for key in sequence_data.keys():
            chain_data["Chain " + key] = (ref, len(sequence_data[key]) + ref - 1)
            ref += len(sequence_data[key])
        results_dict = {
            "sequence": sequence,
            "models": combined_models,
            "plotly_path": Path(plot_dict["plddt"])
            .relative_to(args.output_dir.resolve())
            .as_posix(),
            "chain_data": chain_data,
        }
        results_json = json.dumps(results_dict)

        if not args.output_dir.joinpath(".feature_viewer").exists():
            shutil.copytree(HTML_DIR, args.output_dir / ".feature_viewer")

        if len(programs_run) > 1:
            programs = (
                "Structure predictions for: "
                + ", ".join(programs_run[:-1])
                + " and "
                + programs_run[-1]
            )
        else:
            programs = "Structure predictions for: " + programs_run[0]

        # Create the index page
        HTML_OUT = args.output_dir.joinpath("index.html")
        html_out = Path(HTML_OUT).resolve()
        render_template(
            HTML_TEMPLATE,
            html_out,
            # kwargs appear as variables in the template
            abcfold_html_dir=".feature_viewer",
            programs=programs,
            results_json=results_json,
            version=0.1,
        )
        logger.info(f"Output page written to {HTML_OUT}")

        # Change to the output directory to run the server
        os.chdir(args.output_dir)

        # Make a script to open the output HTML file in the default web browser
        output_open_html_script("open_output.py", port=PORT)

        if args.no_server:
            logger.info("Server disabled")
            logger.info(
                "Run 'python open_output.py' in the output directory to \
view the output pages"
            )
            return

        try:
            # Start the server
            with socketserver.TCPServer(("", PORT), NoCacheHTTPRequestHandler) as httpd:
                logger.info(
                    f"Serving at port {PORT}: http://localhost:{PORT}/index.html"
                )
                logger.info("Press Ctrl+C to stop the server")
                # Open the main HTML page in the default web browser
                webbrowser.open(f"http://localhost:{PORT}/index.html")
                # Keep the server running
                httpd.serve_forever()
        except KeyboardInterrupt:
            logger.info("Server stopped")
            httpd.server_close()
            sys.exit(0)


def main():
    """
    Run AlphaFold3 / Boltz1 / Chai-1
    """
    import argparse

    parser = argparse.ArgumentParser(description="Run AlphaFold3 / Boltz1 / Chai-1")

    defaults = {}
    config_file = Path(__file__).parent.joinpath("data", "config.ini")
    config = configparser.SafeConfigParser()

    if config_file.exists():
        config.read(str(config_file))
        defaults.update(dict(config.items("Databases")))

    parser = main_argpase_util(parser)
    parser = alphafold_argparse_util(parser)
    parser = boltz_argparse_util(parser)
    parser = chai_argparse_util(parser)
    parser = mmseqs2_argparse_util(parser)
    parser = custom_template_argpase_util(parser)
    parser = prediction_argparse_util(parser)
    parser = visuals_argparse_util(parser)

    parser.set_defaults(**defaults)
    args = parser.parse_args()

    run(
        args,
        config,
        defaults,
        config_file,
    )


if __name__ == "__main__":
    main()<|MERGE_RESOLUTION|>--- conflicted
+++ resolved
@@ -8,13 +8,7 @@
 import webbrowser
 from pathlib import Path
 
-<<<<<<< HEAD
 from abcfold.alphafold3.run_alphafold3 import run_alphafold3
-=======
-from abcfold.abc_script_utils import (check_input_json, make_dir,
-                                      make_dummy_af3_db, setup_logger)
-from abcfold.add_mmseqs_msa import add_msa_to_json
->>>>>>> 44f13d92
 from abcfold.argparse_utils import (alphafold_argparse_util,
                                     boltz_argparse_util, chai_argparse_util,
                                     custom_template_argpase_util,
@@ -33,7 +27,7 @@
 from abcfold.output.utils import (get_gap_indicies, insert_none_by_minus_one,
                                   make_dummy_m8_file)
 from abcfold.scripts.abc_script_utils import (check_input_json, make_dir,
-                                              setup_logger)
+                                              make_dummy_af3_db, setup_logger)
 from abcfold.scripts.add_mmseqs_msa import add_msa_to_json
 
 logger = setup_logger()
@@ -141,10 +135,11 @@
             af3_database = args.database_dir
             if args.mmseqs2 or (
                 any(
-                    seq["protein"]["unpairedMsa"] is not None or
-                    seq["protein"]["unpairedMsaPath"] is not None for seq in
-                    input_params["sequences"])
-                    ):
+                    seq["protein"]["unpairedMsa"] is not None
+                    or seq["protein"]["unpairedMsaPath"] is not None
+                    for seq in input_params["sequences"]
+                )
+            ):
                 af3_database = make_dummy_af3_db(temp_dir)
 
             run_alphafold3(
